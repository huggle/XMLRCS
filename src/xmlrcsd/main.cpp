//This program is free software: you can redistribute it and/or modify
//it under the terms of the GNU General Public License as published by
//the Free Software Foundation, either version 3 of the License, or
//(at your option) any later version.

//This program is distributed in the hope that it will be useful,
//but WITHOUT ANY WARRANTY; without even the implied warranty of
//MERCHANTABILITY or FITNESS FOR A PARTICULAR PURPOSE.  See the
//GNU General Public License for more details.

#include <iostream>
#include <string>
#include <stdexcept>
#include <unistd.h>
#include <signal.h>
#include <pthread.h>
#include <time.h>
#include "configuration.hpp"
#include "client.hpp"
#include "tp.hpp"
#include "streamitem.hpp"
#include "generic.hpp"
#include "server.hpp"
#include "hiredis/hiredis.h"

#define UNUSED(x) (void)x

using namespace Generic;

bool IsRunning = true;

void *Killer(void *null)
{
    (void)null;
    while (IsRunning)
    {
            int last_check = time(NULL);
<<<<<<< HEAD
            usleep(10000000);
=======
            usleep(80000000);
>>>>>>> f875017f
        start:
            pthread_mutex_lock(&Client::clients_lock);
            Generic::Debug("Checking clients who timed out");
            for (std::vector<Client*>::size_type i = 0; i != Client::clients.size(); i++)
            {
                if ((Client::clients[i]->LastPing + 80) < last_check)
                {
                    Generic::Log(std::string("Client ") + Client::clients[i]->IP + " timed out - removing them");
                    // we let the unlock up on Kill so that we ensure that client doesn't get killed meanwhile
                    Client::clients[i]->Kill(true);
                    // we need to go back to start of first loop, since the whole iteration now is unsafe
                    goto start;
                }
                Client::clients[i]->SendLine("<ping></ping>");
            }
            Generic::Debug("Finished checking of clients");
            pthread_mutex_unlock(&Client::clients_lock);
    }
    return NULL;
}

redisContext *Redis_Connect()
{
    struct timeval timeout = { 1, 500000 };
    redisContext * redis_context = redisConnectWithTimeout(Configuration::redis_host.c_str(),
                                                           (int)Configuration::redis_port,
                                                           timeout);
    if (!redis_context)
    {
        throw std::runtime_error("Redis connection returned NULL");
    }
    else if (redis_context->err)
    {
        std::string error(redis_context->errstr);
        redisFree(redis_context);
        throw std::runtime_error(std::string("Error while connecting to redis: ") + error);
    }
    return redis_context;
}

void *Listen(void *threadid)
{
    UNUSED(threadid);
    try
    {
        // open a listener
        Server server;
        Log("Opened a listener");
        server.Listen();
    } catch (std::runtime_error exception)
    {
        Log(std::string("FATAL ERROR: ") + exception.what());
    }
    IsRunning = false;
    return NULL;
}

int main(int argc, char *argv[])
{
    try
    {
<<<<<<< HEAD
        TP *term = new TP(argc, argv);
        if (!term->ProcessArgs())
        {
            delete term;
            return 0;
        }
        delete term;
        if (Configuration::daemon)
=======
        // ignore broken pipes
        signal(SIGPIPE, SIG_IGN);
        if (argc > 1 && std::string("-d") == argv[1])
>>>>>>> f875017f
        {
            pid_t pid = fork();
            if (pid < 0)
            {
                Log("Failed to daemonize itself call to fork() failed");
                return 80;
            }
            // we successfuly forked
            if (pid > 0)
                return 0;
        }
        Configuration::last_io = time(0);
        Configuration::startup_time = time(0);
        Log(std::string("Starting up XMLRCS version ") + Configuration::version);
        pthread_t killer;
        pthread_create(&killer, NULL, Killer, (void*)NULL);
        pthread_t listener;
        pthread_create(&listener, NULL, Listen, (void*)NULL);
        // we need to init redis now
        redisContext *redis_context;
        while (IsRunning)
        {
            // we need to keep redis alive in a loop
            try
            {
                redis_context = Redis_Connect();
                Log("Successfuly connected to redis server");
                redisReply *reply;
                while (IsRunning)
                {
                    // get a rc message from redis and store it into internal buffer for later processing
                    reply = (redisReply*)redisCommand(redis_context, "RPOP rc");
                    if (reply->len > 0)
                    {
                        // Update last io time
                        Configuration::total_io++;
                        Configuration::last_io = time(0);
                        StreamItem::ProcessItem(std::string(reply->str));
                    }
                    else
                    {
                        if (time(0) > Configuration::last_io + 12)
                        {
                            Configuration::last_io = time(0);
                            pthread_mutex_lock(&Client::clients_lock);
                            for (std::vector<Client*>::size_type i = 0; i != Client::clients.size(); i++)
                            {
                                Client::clients[i]->SendLine("<fatal>redis is empty for 10 seconds</fatal>");
                            }
                        }
                        pthread_mutex_unlock(&Client::clients_lock);
                        usleep(100000);
                    }
                    freeReplyObject(reply);
                }
                break;
            } catch (std::runtime_error exception)
            {
                Log(std::string("ERROR: ") + exception.what());
                Log("Reconnecting to redis in 10 seconds");
                usleep(10000000);
            }
        }
        // delete redis object
        redisFree(redis_context);
        Log("Terminated");
        return 0;
    } catch (std::runtime_error exception)
    {
        Log(std::string("FATAL ERROR: ") + exception.what());
    }
    return 2;
}
<|MERGE_RESOLUTION|>--- conflicted
+++ resolved
@@ -35,11 +35,7 @@
     while (IsRunning)
     {
             int last_check = time(NULL);
-<<<<<<< HEAD
             usleep(10000000);
-=======
-            usleep(80000000);
->>>>>>> f875017f
         start:
             pthread_mutex_lock(&Client::clients_lock);
             Generic::Debug("Checking clients who timed out");
@@ -101,7 +97,6 @@
 {
     try
     {
-<<<<<<< HEAD
         TP *term = new TP(argc, argv);
         if (!term->ProcessArgs())
         {
@@ -109,12 +104,9 @@
             return 0;
         }
         delete term;
-        if (Configuration::daemon)
-=======
         // ignore broken pipes
         signal(SIGPIPE, SIG_IGN);
-        if (argc > 1 && std::string("-d") == argv[1])
->>>>>>> f875017f
+        if (Configuration::daemon)
         {
             pid_t pid = fork();
             if (pid < 0)
